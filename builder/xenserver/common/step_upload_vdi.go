--- conflicted
+++ resolved
@@ -8,8 +8,6 @@
 	"log"
 	"os"
 	"time"
-
-	xsclient "github.com/xenserverarmy/go-xenserver-client"
 )
 
 type StepUploadVdi struct {
@@ -85,11 +83,7 @@
 	config := state.Get("commonconfig").(CommonConfig)
 	ui := state.Get("ui").(packer.Ui)
 	client := state.Get("client").(xsclient.XenAPIClient)
-<<<<<<< HEAD
-=======
-
 	vdiName := self.VdiNameFunc()
->>>>>>> 6ca049e8
 
 	if config.ShouldKeepVM(state) {
 		return
