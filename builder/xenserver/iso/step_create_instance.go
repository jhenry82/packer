package iso

import (
	"fmt"

	"github.com/mitchellh/multistep"
	"github.com/mitchellh/packer/packer"
<<<<<<< HEAD

	xsclient "github.com/xenserverarmy/go-xenserver-client"
=======
	xsclient "github.com/xenserver/go-xenserver-client"
>>>>>>> 6ca049e8
)

type stepCreateInstance struct {
	instance *xsclient.VM
	vdi      *xsclient.VDI
}

func (self *stepCreateInstance) Run(state multistep.StateBag) multistep.StepAction {

	client := state.Get("client").(xsclient.XenAPIClient)
	config := state.Get("config").(config)
	ui := state.Get("ui").(packer.Ui)

	ui.Say("Step: Create Instance")

	// Get the template to clone from

	vms, err := client.GetVMByNameLabel(config.CloneTemplate)

	switch {
	case len(vms) == 0:
		ui.Error(fmt.Sprintf("Couldn't find a template with the name-label '%s'. Aborting.", config.CloneTemplate))
		return multistep.ActionHalt
	case len(vms) > 1:
		ui.Error(fmt.Sprintf("Found more than one template with the name '%s'. The name must be unique. Aborting.", config.CloneTemplate))
		return multistep.ActionHalt
	}

	template := vms[0]

	// Clone that VM template
	instance, err := template.Clone(config.VMName)
	if err != nil {
		ui.Error(fmt.Sprintf("Error cloning VM: %s", err.Error()))
		return multistep.ActionHalt
	}
	self.instance = instance

	err = instance.SetIsATemplate(false)
	if err != nil {
		ui.Error(fmt.Sprintf("Error setting is_a_template=false: %s", err.Error()))
		return multistep.ActionHalt
	}

	err = instance.SetStaticMemoryRange(uint64(config.VMMemory*1024*1024), uint64(config.VMMemory*1024*1024))
	if err != nil {
		ui.Error(fmt.Sprintf("Error setting VM memory=%d: %s", config.VMMemory*1024*1024, err.Error()))
		return multistep.ActionHalt
	}

	instance.SetPlatform(config.PlatformArgs)
	if err != nil {
		ui.Error(fmt.Sprintf("Error setting VM platform: %s", err.Error()))
		return multistep.ActionHalt
	}

<<<<<<< HEAD
	instance.SetVCpuMax(config.VMVCpus)
	if err != nil {
		ui.Error(fmt.Sprintf("Error setting maximum vcpus: %s", err.Error()))
		return multistep.ActionHalt
	}

	instance.SetVCpuAtStartup(config.VMVCpus)
	if err != nil {
		ui.Error(fmt.Sprintf("Error setting startup vcpus: %s", err.Error()))
		return multistep.ActionHalt
	}


=======
	instance.SetDescription(config.VMDescription)
	if err != nil {
		ui.Error(fmt.Sprintf("Error setting VM description: %s", err.Error()))
		return multistep.ActionHalt
	}

>>>>>>> 6ca049e8
	// Create VDI for the instance

	sr, err := config.GetSrByName(client, config.SrName)
	if err != nil {
		ui.Error(fmt.Sprintf("Unable to get SR: %s", err.Error()))
		return multistep.ActionHalt
	}

	vdi, err := sr.CreateVdi("Packer-disk", int64(config.DiskSize*1024*1024))
	if err != nil {
		ui.Error(fmt.Sprintf("Unable to create packer disk VDI: %s", err.Error()))
		return multistep.ActionHalt
	}
	self.vdi = vdi

<<<<<<< HEAD
	err = instance.ConnectVdi(vdi, xsclient.Disk)
=======
	err = instance.ConnectVdi(vdi, xsclient.Disk, "")
>>>>>>> 6ca049e8
	if err != nil {
		ui.Error(fmt.Sprintf("Unable to connect packer disk VDI: %s", err.Error()))
		return multistep.ActionHalt
	}

	// Connect Network

	var network *xsclient.Network

	if config.NetworkName == "" {
		// No network has be specified. Use the management interface
		network = new(xsclient.Network)
		network.Ref = ""
		network.Client = &client

		pifs, err := client.GetPIFs()

		if err != nil {
			ui.Error(fmt.Sprintf("Error getting PIFs: %s", err.Error()))
			return multistep.ActionHalt
		}

		for _, pif := range pifs {
			pif_rec, err := pif.GetRecord()

			if err != nil {
				ui.Error(fmt.Sprintf("Error getting PIF record: %s", err.Error()))
				return multistep.ActionHalt
			}

			if pif_rec["management"].(bool) {
				network.Ref = pif_rec["network"].(string)
			}

		}

		if network.Ref == "" {
			ui.Error("Error: couldn't find management network. Aborting.")
			return multistep.ActionHalt
		}

	} else {
		// Look up the network by it's name label

		networks, err := client.GetNetworkByNameLabel(config.NetworkName)

		if err != nil {
			ui.Error(fmt.Sprintf("Error occured getting Network by name-label: %s", err.Error()))
			return multistep.ActionHalt
		}

		switch {
		case len(networks) == 0:
			ui.Error(fmt.Sprintf("Couldn't find a network with the specified name-label '%s'. Aborting.", config.NetworkName))
			return multistep.ActionHalt
		case len(networks) > 1:
			ui.Error(fmt.Sprintf("Found more than one network with the name '%s'. The name must be unique. Aborting.", config.NetworkName))
			return multistep.ActionHalt
		}

		network = networks[0]
	}

	if err != nil {
		ui.Say(err.Error())
	}
	_, err = instance.ConnectNetwork(network, "0")

	if err != nil {
		ui.Say(err.Error())
	}

	instanceId, err := instance.GetUuid()
	if err != nil {
		ui.Error(fmt.Sprintf("Unable to get VM UUID: %s", err.Error()))
		return multistep.ActionHalt
	}

	state.Put("instance_uuid", instanceId)
	ui.Say(fmt.Sprintf("Created instance '%s'", instanceId))

	bootPolicy, err := instance.GetHVMBootPolicy()
	if err != nil {
		ui.Error(fmt.Sprintf("Unable to determine if VM is HVM or PV: %s", err.Error()))
		return multistep.ActionHalt
	}

	state.Put("virtualization_type", bootPolicy)

	vdiId, err := vdi.GetUuid()
	if err != nil {
		ui.Error(fmt.Sprintf("Unable to get VM VDI UUID: %s", err.Error()))
		return multistep.ActionHalt
	}

	state.Put("instance_vdi_uuid", vdiId)
	ui.Say(fmt.Sprintf("Attached vdi '%s'", vdiId))

	srId, err := sr.GetUuid()
	if err != nil {
		ui.Error(fmt.Sprintf("Unable to get VDI SR UUID: %s", err.Error()))
		return multistep.ActionHalt
	}

	state.Put("instance_sr_uuid", srId)
	ui.Say(fmt.Sprintf("Using SR '%s'", srId))


	return multistep.ActionContinue
}

func (self *stepCreateInstance) Cleanup(state multistep.StateBag) {
	config := state.Get("config").(config)
	if config.ShouldKeepVM(state) {
		return
	}

	ui := state.Get("ui").(packer.Ui)

	if self.instance != nil {
		ui.Say("Destroying VM")
		_ = self.instance.HardShutdown() // redundant, just in case
		err := self.instance.Destroy()
		if err != nil {
			ui.Error(err.Error())
		}
	}

	if self.vdi != nil {
		ui.Say("Destroying VDI")
		err := self.vdi.Destroy()
		if err != nil {
			ui.Error(err.Error())
		}
	}
}<|MERGE_RESOLUTION|>--- conflicted
+++ resolved
@@ -5,12 +5,7 @@
 
 	"github.com/mitchellh/multistep"
 	"github.com/mitchellh/packer/packer"
-<<<<<<< HEAD
-
-	xsclient "github.com/xenserverarmy/go-xenserver-client"
-=======
 	xsclient "github.com/xenserver/go-xenserver-client"
->>>>>>> 6ca049e8
 )
 
 type stepCreateInstance struct {
@@ -67,7 +62,6 @@
 		return multistep.ActionHalt
 	}
 
-<<<<<<< HEAD
 	instance.SetVCpuMax(config.VMVCpus)
 	if err != nil {
 		ui.Error(fmt.Sprintf("Error setting maximum vcpus: %s", err.Error()))
@@ -80,15 +74,12 @@
 		return multistep.ActionHalt
 	}
 
-
-=======
 	instance.SetDescription(config.VMDescription)
 	if err != nil {
 		ui.Error(fmt.Sprintf("Error setting VM description: %s", err.Error()))
 		return multistep.ActionHalt
 	}
 
->>>>>>> 6ca049e8
 	// Create VDI for the instance
 
 	sr, err := config.GetSrByName(client, config.SrName)
@@ -104,11 +95,7 @@
 	}
 	self.vdi = vdi
 
-<<<<<<< HEAD
-	err = instance.ConnectVdi(vdi, xsclient.Disk)
-=======
 	err = instance.ConnectVdi(vdi, xsclient.Disk, "")
->>>>>>> 6ca049e8
 	if err != nil {
 		ui.Error(fmt.Sprintf("Unable to connect packer disk VDI: %s", err.Error()))
 		return multistep.ActionHalt
