--- conflicted
+++ resolved
@@ -12,15 +12,9 @@
 	"github.com/mitchellh/packer/helper/communicator"
 	hconfig "github.com/mitchellh/packer/helper/config"
 	"github.com/mitchellh/packer/packer"
-<<<<<<< HEAD
+	"github.com/mitchellh/packer/template/interpolate"
 	xscommon "github.com/xenserverarmy/packer/builder/xenserver/common"
-
-	xsclient "github.com/xenserverarmy/go-xenserver-client"
-=======
-	"github.com/mitchellh/packer/template/interpolate"
-	xscommon "github.com/rdobson/packer-builder-xenserver/builder/xenserver/common"
 	xsclient "github.com/xenserver/go-xenserver-client"
->>>>>>> 6ca049e8
 )
 
 type config struct {
@@ -37,12 +31,7 @@
 	NfsMount	string	 `mapstructure:"nfs_mount"`
 
 	ISOUrl          string   `mapstructure:"iso_url"`
-<<<<<<< HEAD
 	ScriptUrl       string   `mapstructure:"script_url"`
-=======
-	ISOName         string   `mapstructure:"iso_name"`
->>>>>>> 6ca049e8
-
 	PlatformArgs map[string] string `mapstructure:"platform_args"`
 
 	RawInstallTimeout string        `mapstructure:"install_timeout"`
@@ -73,17 +62,11 @@
 		packer.MultiErrorAppend(errs, err)
 	}
 
-<<<<<<< HEAD
-	errs := common.CheckUnusedConfig(md)
-	errs = packer.MultiErrorAppend( errs, self.config.CommonConfig.Prepare(self.config.tpl, &self.config.PackerConfig)...)
-=======
 	errs = packer.MultiErrorAppend(
 		errs, self.config.CommonConfig.Prepare(&self.config.ctx, &self.config.PackerConfig)...)
 	errs = packer.MultiErrorAppend(errs, self.config.SSHConfig.Prepare(&self.config.ctx)...)
->>>>>>> 6ca049e8
 
 	// Set default values
-
 	if self.config.RawInstallTimeout == "" {
 		self.config.RawInstallTimeout = "200m"
 	}
@@ -117,35 +100,21 @@
 	}
 
 	// Template and environment substitution
-	templates := map[string]*string{
+/*	templates := map[string]*string{
 		"clone_template":    &self.config.CloneTemplate,
 		"network_name":      &self.config.NetworkName,
 		"iso_name":          &self.config.ISOName,
 		"iso_url":           &self.config.ISOUrl,
-		"iso_name":          &self.config.ISOName,
 		"install_timeout":   &self.config.RawInstallTimeout,
 	}
-<<<<<<< HEAD
-	for n, ptr := range templates {
-		var err error
-		*ptr, err = self.config.tpl.Process(*ptr, nil)
-		if err != nil {
-			errs = packer.MultiErrorAppend(errs, fmt.Errorf("Error processing %s: %s", n, err))
-		}
-=======
-	for i := range self.config.ISOUrls {
-		templates[fmt.Sprintf("iso_urls[%d]", i)] = &self.config.ISOUrls[i]
->>>>>>> 6ca049e8
-	}
+*/
 
 	// Validation
-
 	self.config.InstallTimeout, err = time.ParseDuration(self.config.RawInstallTimeout)
 	if err != nil {
 		errs = packer.MultiErrorAppend(
 			errs, fmt.Errorf("Failed to parse install_timeout: %s", err))
 	}
-<<<<<<< HEAD
        
        if self.config.ISOName == "" {
 		errs = packer.MultiErrorAppend(
@@ -162,57 +131,6 @@
 			errs = packer.MultiErrorAppend(
 			errs, errors.New("You must specify the SR for the ISO"))
 		}
-=======
-
-	if self.config.ISOName == "" {
-
-		// If ISO name is not specified, assume a URL and checksum has been provided.
-
-		if self.config.ISOChecksumType == "" {
-			errs = packer.MultiErrorAppend(
-				errs, errors.New("The iso_checksum_type must be specified."))
-		} else {
-			self.config.ISOChecksumType = strings.ToLower(self.config.ISOChecksumType)
-			if self.config.ISOChecksumType != "none" {
-				if self.config.ISOChecksum == "" {
-					errs = packer.MultiErrorAppend(
-						errs, errors.New("Due to the file size being large, an iso_checksum is required."))
-				} else {
-					self.config.ISOChecksum = strings.ToLower(self.config.ISOChecksum)
-				}
-
-				if hash := common.HashForType(self.config.ISOChecksumType); hash == nil {
-					errs = packer.MultiErrorAppend(
-						errs, fmt.Errorf("Unsupported checksum type: %s", self.config.ISOChecksumType))
-				}
-
-			}
-		}
-
-		if len(self.config.ISOUrls) == 0 {
-			if self.config.ISOUrl == "" {
-				errs = packer.MultiErrorAppend(
-					errs, errors.New("One of iso_url or iso_urls must be specified."))
-			} else {
-				self.config.ISOUrls = []string{self.config.ISOUrl}
-			}
-		} else if self.config.ISOUrl != "" {
-			errs = packer.MultiErrorAppend(
-				errs, errors.New("Only one of iso_url or iso_urls may be specified."))
-		}
-
-		for i, url := range self.config.ISOUrls {
-			self.config.ISOUrls[i], err = common.DownloadableURL(url)
-			if err != nil {
-				errs = packer.MultiErrorAppend(
-					errs, fmt.Errorf("Failed to parse iso_urls[%d]: %s", i, err))
-			}
-		}
-	} else {
-
-		// An ISO name has been provided. It should be attached from an available SR.
-
->>>>>>> 6ca049e8
 	}
 
 	if len(errs.Errors) > 0 {
@@ -248,19 +166,6 @@
 
 
 	//Build the steps
-<<<<<<< HEAD
-=======
-	download_steps := []multistep.Step{
-		&common.StepDownload{
-			Checksum:     self.config.ISOChecksum,
-			ChecksumType: self.config.ISOChecksumType,
-			Description:  "ISO",
-			ResultKey:    "iso_path",
-			Url:          self.config.ISOUrls,
-		},
-	}
-
->>>>>>> 6ca049e8
 	steps := []multistep.Step{
 		&xscommon.StepPrepareOutputDir{
 			Force: self.config.PackerForce,
@@ -293,35 +198,13 @@
 			},
 			VdiUuidKey: "floppy_vdi_uuid",
 		},
-<<<<<<< HEAD
-=======
-		&xscommon.StepUploadVdi{
-			VdiNameFunc: func() string {
-				if len(self.config.ISOUrls) > 0 {
-					return path.Base(self.config.ISOUrls[0])
-				}
-				return ""
-			},
-			ImagePathFunc: func() string {
-				if isoPath, ok := state.GetOk("iso_path"); ok {
-					return isoPath.(string)
-				}
-				return ""
-			},
-			VdiUuidKey: "iso_vdi_uuid",
-		},
->>>>>>> 6ca049e8
 		&xscommon.StepFindVdi{
 			VdiName:    self.config.ToolsIsoName,
 			VdiUuidKey: "tools_vdi_uuid",
 		},
 		&xscommon.StepFindVdi{
 			VdiName:    self.config.ISOName,
-<<<<<<< HEAD
 			VdiUuidKey: "iso_vdi_uuid",
-=======
-			VdiUuidKey: "isoname_vdi_uuid",
->>>>>>> 6ca049e8
 		},
 		new(stepCreateInstance),
 		&xscommon.StepAttachVdi{
@@ -331,17 +214,6 @@
 		&xscommon.StepAttachVdi{
 			VdiUuidKey: "iso_vdi_uuid",
 			VdiType:    xsclient.CD,
-<<<<<<< HEAD
-=======
-		},
-		&xscommon.StepAttachVdi{
-			VdiUuidKey: "isoname_vdi_uuid",
-			VdiType:    xsclient.CD,
-		},
-		&xscommon.StepAttachVdi{
-			VdiUuidKey: "tools_vdi_uuid",
-			VdiType:    xsclient.CD,
->>>>>>> 6ca049e8
 		},
 		new(xscommon.StepStartVmPaused),
 		new(xscommon.StepGetVNCPort),
@@ -389,7 +261,6 @@
 		},
 		new(xscommon.StepStartVmPaused),
 		new(xscommon.StepBootWait),
-<<<<<<< HEAD
 		&xscommon.StepWaitForIP{ // do this again as could have new host and IP
 			Chan:    httpReqChan,
 			Timeout: self.config.InstallTimeout, // @todo change this
@@ -401,17 +272,16 @@
 			HostPortMax: self.config.HostPortMax,
 			ResultKey:   "local_ssh_port",
 		},
-		&common.StepConnectSSH{
+		/*&common.StepConnectSSH{
 			SSHAddress:     xscommon.SSHLocalAddress,
 			SSHConfig:      xscommon.SSHConfig,
 			SSHWaitTimeout: self.config.SSHWaitTimeout,
-=======
+		},*/
 		&communicator.StepConnectSSH{
 			Config:    &self.config.SSHConfig.Comm,
 			Host:      xscommon.CommHost,
 			SSHConfig: xscommon.SSHConfigFunc(self.config.CommonConfig.SSHConfig),
 			SSHPort:   xscommon.SSHPort,
->>>>>>> 6ca049e8
 		},
 		new(common.StepProvision),
 		new(xscommon.StepShutdown),
@@ -421,10 +291,6 @@
 		&xscommon.StepExport{
 			OutputFormat : self.config.Format,
 		},
-	}
-
-	if self.config.ISOName == "" {
-		steps = append(download_steps, steps...)
 	}
 
 	self.runner = &multistep.BasicRunner{Steps: steps}
