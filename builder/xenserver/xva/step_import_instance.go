package xva

import (
	"fmt"
	"os"

	"github.com/mitchellh/multistep"
	"github.com/mitchellh/packer/packer"
<<<<<<< HEAD
	xscommon "github.com/xenserverarmy/packer/builder/xenserver/common"

	xsclient "github.com/xenserverarmy/go-xenserver-client"
=======
	xscommon "github.com/rdobson/packer-builder-xenserver/builder/xenserver/common"
	xsclient "github.com/xenserver/go-xenserver-client"
>>>>>>> 6ca049e8
)

type stepImportInstance struct {
	instance *xsclient.VM
	vdi      *xsclient.VDI
}

func (self *stepImportInstance) Run(state multistep.StateBag) multistep.StepAction {

	client := state.Get("client").(xsclient.XenAPIClient)
	config := state.Get("config").(config)
	ui := state.Get("ui").(packer.Ui)

	ui.Say("Step: Import Instance")

	// find the SR
	sr, err := config.GetSrByName(client, config.SrName)
	if err != nil {
		ui.Error(fmt.Sprintf("Unable to get SR: %s", err.Error()))
		return multistep.ActionHalt
	}

	// Open the file for reading (NB: httpUpload closes the file for us)
	fh, err := os.Open(config.SourcePath)
	if err != nil {
		ui.Error(fmt.Sprintf("Unable to open XVA '%s': %s", config.SourcePath, err.Error()))
		return multistep.ActionHalt
	}

	result, err := xscommon.HTTPUpload(fmt.Sprintf("https://%s/import?session_id=%s&sr_id=%s",
		client.Host,
		client.Session.(string),
		sr.Ref,
	), fh, state)
	if err != nil {
		ui.Error(fmt.Sprintf("Unable to upload VDI: %s", err.Error()))
		return multistep.ActionHalt
	}
	if result == nil {
		ui.Error("XAPI did not reply with an instance reference")
		return multistep.ActionHalt
	}

	instance := xsclient.VM(*result)

	/*
		err = instance.SetStaticMemoryRange(config.VMMemory*1024*1024, config.VMMemory*1024*1024)
		if err != nil {
			ui.Error(fmt.Sprintf("Error setting VM memory=%d: %s", config.VMMemory*1024*1024, err.Error()))
			return multistep.ActionHalt
		}

		instance.SetPlatform(config.PlatformArgs)
		if err != nil {
			ui.Error(fmt.Sprintf("Error setting VM platform: %s", err.Error()))
			return multistep.ActionHalt
		}

		// Connect Network

		var network *xscommon.Network

		if config.NetworkName == "" {
			// No network has be specified. Use the management interface
			network = new(xscommon.Network)
			network.Ref = ""
			network.Client = &client

			pifs, err := client.GetPIFs()

			if err != nil {
				ui.Error(fmt.Sprintf("Error getting PIFs: %s", err.Error()))
				return multistep.ActionHalt
			}

			for _, pif := range pifs {
				pif_rec, err := pif.GetRecord()

				if err != nil {
					ui.Error(fmt.Sprintf("Error getting PIF record: %s", err.Error()))
					return multistep.ActionHalt
				}

				if pif_rec["management"].(bool) {
					network.Ref = pif_rec["network"].(string)
				}

			}

			if network.Ref == "" {
				ui.Error("Error: couldn't find management network. Aborting.")
				return multistep.ActionHalt
			}

		} else {
			// Look up the network by it's name label

			networks, err := client.GetNetworkByNameLabel(config.NetworkName)

			if err != nil {
				ui.Error(fmt.Sprintf("Error occured getting Network by name-label: %s", err.Error()))
				return multistep.ActionHalt
			}

			switch {
			case len(networks) == 0:
				ui.Error(fmt.Sprintf("Couldn't find a network with the specified name-label '%s'. Aborting.", config.NetworkName))
				return multistep.ActionHalt
			case len(networks) > 1:
				ui.Error(fmt.Sprintf("Found more than one network with the name '%s'. The name must be unique. Aborting.", config.NetworkName))
				return multistep.ActionHalt
			}

			network = networks[0]
		}

		if err != nil {
			ui.Say(err.Error())
		}
		_, err = instance.ConnectNetwork(network, "0")

		if err != nil {
			ui.Say(err.Error())
		}

	*/

	instanceId, err := instance.GetUuid()
	if err != nil {
		ui.Error(fmt.Sprintf("Unable to get VM UUID: %s", err.Error()))
		return multistep.ActionHalt
	}
	state.Put("instance_uuid", instanceId)

<<<<<<< HEAD
	bootOrder, err := instance.GetHVMBootPolicy()
	if err != nil {
		ui.Error(fmt.Sprintf("Unable to determine if VM is HVM or PV: %s", err.Error()))
		return multistep.ActionHalt
	}
	
	state.Put("virtualization_type", bootOrder)
=======
	instance.SetDescription(config.VMDescription)
	if err != nil {
		ui.Error(fmt.Sprintf("Error setting VM description: %s", err.Error()))
		return multistep.ActionHalt
	}
>>>>>>> 6ca049e8

	ui.Say(fmt.Sprintf("Imported instance '%s'", instanceId))

	return multistep.ActionContinue
}

func (self *stepImportInstance) Cleanup(state multistep.StateBag) {
	/*
		config := state.Get("config").(config)
		if config.ShouldKeepVM(state) {
			return
		}

		ui := state.Get("ui").(packer.Ui)

		if self.instance != nil {
			ui.Say("Destroying VM")
			_ = self.instance.HardShutdown() // redundant, just in case
			err := self.instance.Destroy()
			if err != nil {
				ui.Error(err.Error())
			}
		}

		if self.vdi != nil {
			ui.Say("Destroying VDI")
			err := self.vdi.Destroy()
			if err != nil {
				ui.Error(err.Error())
			}
		}
	*/
}<|MERGE_RESOLUTION|>--- conflicted
+++ resolved
@@ -6,14 +6,8 @@
 
 	"github.com/mitchellh/multistep"
 	"github.com/mitchellh/packer/packer"
-<<<<<<< HEAD
-	xscommon "github.com/xenserverarmy/packer/builder/xenserver/common"
-
-	xsclient "github.com/xenserverarmy/go-xenserver-client"
-=======
 	xscommon "github.com/rdobson/packer-builder-xenserver/builder/xenserver/common"
 	xsclient "github.com/xenserver/go-xenserver-client"
->>>>>>> 6ca049e8
 )
 
 type stepImportInstance struct {
@@ -148,7 +142,6 @@
 	}
 	state.Put("instance_uuid", instanceId)
 
-<<<<<<< HEAD
 	bootOrder, err := instance.GetHVMBootPolicy()
 	if err != nil {
 		ui.Error(fmt.Sprintf("Unable to determine if VM is HVM or PV: %s", err.Error()))
@@ -156,14 +149,12 @@
 	}
 	
 	state.Put("virtualization_type", bootOrder)
-=======
+
 	instance.SetDescription(config.VMDescription)
 	if err != nil {
 		ui.Error(fmt.Sprintf("Error setting VM description: %s", err.Error()))
 		return multistep.ActionHalt
 	}
->>>>>>> 6ca049e8
-
 	ui.Say(fmt.Sprintf("Imported instance '%s'", instanceId))
 
 	return multistep.ActionContinue
